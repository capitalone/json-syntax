--- conflicted
+++ resolved
@@ -139,11 +139,7 @@
         typ,
         ctx,
         gen=(
-<<<<<<< HEAD
             con(
-=======
-            Attribute(
->>>>>>> 7afbf29a
                 name=field.name,
                 typ=field.type,
                 is_required=is_attrs_field_required(field),
